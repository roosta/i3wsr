extern crate i3ipc;
extern crate xcb;

use i3ipc::event::WindowEventInfo;
use i3ipc::event::inner::WindowChange;
<<<<<<< HEAD
use std::process::Command;
use i3ipc::I3Connection;
use std::str;
=======
>>>>>>> 6060776f
use std::error::Error;
use xcb::xproto;

fn get_class(conn: &xcb::Connection, id: u32) -> String {
    let window: xproto::Window = id;
    let long_length: u32 = 8;
    let mut long_offset: u32 = 0;
    let mut buf = Vec::new();
    loop {
        let cookie = xproto::get_property(
            &conn,
            false,
            window,
            xproto::ATOM_WM_CLASS,
            xproto::ATOM_STRING,
            long_offset,
            long_length,
        );
        match cookie.get_reply() {
            Ok(reply) => {
                let value: &[u8] = reply.value();
                buf.extend_from_slice(value);
                match reply.bytes_after() {
                    0 => break,
                    _ => {
                        let len = reply.value_len();
                        long_offset += len / 4;
                    }
                }
            }
            Err(err) => {
                println!("{:?}", err);
                break;
            }
        }
    }
    let result = String::from_utf8(buf).unwrap();
    let results: Vec<&str> = result.split('\0').collect();
    results[1].to_string()
}

<<<<<<< HEAD
pub fn handle_window_event(e: WindowEventInfo, connection: &mut I3Connection) -> Result<(), Box<Error>> {
=======
/// Checks if window with id is of type normal
fn is_normal(conn: &xcb::Connection, id: u32) -> Result<bool, Box<Error>> {
    let window: xproto::Window = id;
    let ident = xcb::intern_atom(&conn, true, "_NET_WM_WINDOW_TYPE").get_reply()?.atom();
    let reply = xproto::get_property(&conn, false, window, ident, xproto::ATOM_ATOM, 0, 1024).get_reply()?;
    let actual: u32 = reply.value()[0];
    let expected: u32 = xcb::intern_atom(&conn, true, "_NET_WM_WINDOW_TYPE_NORMAL").get_reply()?.atom();
    return Ok(actual == expected);
}
>>>>>>> 6060776f

pub fn handle_window_event(e: WindowEventInfo, x_conn: &xcb::Connection) -> Result<(), Box<Error>> {
    match e.change {
        WindowChange::New => {
<<<<<<< HEAD
            let percent: f64 = e.container.percent.ok_or("i3: Failed to get container size percent")?;
            let name: String = e.container.name.ok_or("i3: failed to get container name")?;
            let id: i32 = e.container.window.ok_or("i3: Failed to get container id")?;
            let output = Command::new("xprop")
                .arg("-id")
                .arg(id.to_string())
                .arg("_NET_WM_WINDOW_TYPE")
                .arg("WM_CLASS")
                .output()?;

            // 1. get tree
            // 2. walk tree until we find a workspace
            // 3. store workspace name,
            // 4. keep walking the workspace tree trying to match container id
            // 5. once identified exit walk
            // 6. rename workspace
            if let Ok(stdout) = str::from_utf8(&output.stdout) {
                if stdout.contains("_NET_WM_WINDOW_TYPE_NORMAL") {
                    let mut wm_class_col: Vec<&str> = stdout
                        .split('\n')
                        .collect();
                    wm_class_col.pop(); // discard the \n

                    if let Some(wm_class) = wm_class_col.pop() {
                        let wm_class: Vec<&str> = wm_class.split('"').collect();
                        let wm_class: &str = wm_class[3];

                        println!("{:#?}", wm_class);
                        // println!("{:#?}", connection.get_tree()?.nodes)
                    }

                }
            }
            // let stdout: Vec<&str> = str::from_utf8(&output.stdout)?
            // .split('\n')
            //     .take(2)
            //     .collect();
            // println!("{:#?}", stdout);
            // if String::from_utf8_lossy(&output.stdout).contains("_NET_WM_WINDOW_TYPE_NORMAL") {
            // }
        },
        WindowChange::Close => {
            let percent: f64 = e.container.percent.unwrap_or(1.0);
            let name: String = e.container.name.unwrap_or("unnamed".to_owned());
            println!("{}, {}", name, percent);
=======
            let percent: f64 = e.container.percent.ok_or("Failed to get container size percent")?;
            let name: String = e.container.name.ok_or("Failed to get container name")?;
            let id: u32 = e.container.window.ok_or("Failed to get container id")? as u32;
            if is_normal(&x_conn, id)? {
                println!("{}", get_class(&x_conn, id));
            }

        },
        WindowChange::Close => {
            // let percent: f64 = e.container.percent.unwrap_or(1.0);
            // let name: String = e.container.name.unwrap_or("unnamed".to_owned());
            // println!("{}, {}", name, percent);
>>>>>>> 6060776f
        },
        _ => ()
    }
    Ok(())
}

#[cfg(test)]
mod tests {
    #[test]
    fn it_works() {
    }
}<|MERGE_RESOLUTION|>--- conflicted
+++ resolved
@@ -3,12 +3,6 @@
 
 use i3ipc::event::WindowEventInfo;
 use i3ipc::event::inner::WindowChange;
-<<<<<<< HEAD
-use std::process::Command;
-use i3ipc::I3Connection;
-use std::str;
-=======
->>>>>>> 6060776f
 use std::error::Error;
 use xcb::xproto;
 
@@ -50,9 +44,6 @@
     results[1].to_string()
 }
 
-<<<<<<< HEAD
-pub fn handle_window_event(e: WindowEventInfo, connection: &mut I3Connection) -> Result<(), Box<Error>> {
-=======
 /// Checks if window with id is of type normal
 fn is_normal(conn: &xcb::Connection, id: u32) -> Result<bool, Box<Error>> {
     let window: xproto::Window = id;
@@ -62,58 +53,10 @@
     let expected: u32 = xcb::intern_atom(&conn, true, "_NET_WM_WINDOW_TYPE_NORMAL").get_reply()?.atom();
     return Ok(actual == expected);
 }
->>>>>>> 6060776f
 
 pub fn handle_window_event(e: WindowEventInfo, x_conn: &xcb::Connection) -> Result<(), Box<Error>> {
     match e.change {
         WindowChange::New => {
-<<<<<<< HEAD
-            let percent: f64 = e.container.percent.ok_or("i3: Failed to get container size percent")?;
-            let name: String = e.container.name.ok_or("i3: failed to get container name")?;
-            let id: i32 = e.container.window.ok_or("i3: Failed to get container id")?;
-            let output = Command::new("xprop")
-                .arg("-id")
-                .arg(id.to_string())
-                .arg("_NET_WM_WINDOW_TYPE")
-                .arg("WM_CLASS")
-                .output()?;
-
-            // 1. get tree
-            // 2. walk tree until we find a workspace
-            // 3. store workspace name,
-            // 4. keep walking the workspace tree trying to match container id
-            // 5. once identified exit walk
-            // 6. rename workspace
-            if let Ok(stdout) = str::from_utf8(&output.stdout) {
-                if stdout.contains("_NET_WM_WINDOW_TYPE_NORMAL") {
-                    let mut wm_class_col: Vec<&str> = stdout
-                        .split('\n')
-                        .collect();
-                    wm_class_col.pop(); // discard the \n
-
-                    if let Some(wm_class) = wm_class_col.pop() {
-                        let wm_class: Vec<&str> = wm_class.split('"').collect();
-                        let wm_class: &str = wm_class[3];
-
-                        println!("{:#?}", wm_class);
-                        // println!("{:#?}", connection.get_tree()?.nodes)
-                    }
-
-                }
-            }
-            // let stdout: Vec<&str> = str::from_utf8(&output.stdout)?
-            // .split('\n')
-            //     .take(2)
-            //     .collect();
-            // println!("{:#?}", stdout);
-            // if String::from_utf8_lossy(&output.stdout).contains("_NET_WM_WINDOW_TYPE_NORMAL") {
-            // }
-        },
-        WindowChange::Close => {
-            let percent: f64 = e.container.percent.unwrap_or(1.0);
-            let name: String = e.container.name.unwrap_or("unnamed".to_owned());
-            println!("{}, {}", name, percent);
-=======
             let percent: f64 = e.container.percent.ok_or("Failed to get container size percent")?;
             let name: String = e.container.name.ok_or("Failed to get container name")?;
             let id: u32 = e.container.window.ok_or("Failed to get container id")? as u32;
@@ -126,7 +69,6 @@
             // let percent: f64 = e.container.percent.unwrap_or(1.0);
             // let name: String = e.container.name.unwrap_or("unnamed".to_owned());
             // println!("{}, {}", name, percent);
->>>>>>> 6060776f
         },
         _ => ()
     }
