--- conflicted
+++ resolved
@@ -5,7 +5,7 @@
 use std::process;
 use i3ipc::Subscription;
 use i3ipc::event::Event;
-use i3ipc::I3Connection;
+// use i3ipc::I3Connection;
 
 // 1. Setup some sort of listener for some sort of event
 // 2. on event, check workspace windows, and change name if necessary
@@ -16,7 +16,7 @@
 // 3. loop
 fn main() {
     let mut listener = I3EventListener::connect().ok().expect("Failed to connect to listener");
-    let mut connection = I3Connection::connect().ok().expect("Failed to connect to i3");
+    // let mut connection = I3Connection::connect().ok().expect("Failed to connect to i3");
     let subs = [Subscription::Window];
     listener.subscribe(&subs).ok().expect("Failed to subscribe to i3 window events");
 
@@ -25,11 +25,7 @@
     for event in listener.listen() {
         match event {
             Ok(Event::WindowEvent(e)) => {
-<<<<<<< HEAD
-                if let Err(e) = i3wsr::handle_window_event(e, &mut connection) {
-=======
                 if let Err(e) = i3wsr::handle_window_event(e, &x_conn) {
->>>>>>> 6060776f
                     eprintln!("handle_window_event error: {}", e);
                     process::exit(1);
                 }
